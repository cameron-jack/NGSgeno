--- conflicted
+++ resolved
@@ -1,18 +1,10 @@
 #!/usr/bin/env bash
 
-<<<<<<< HEAD
-VER="v0.23.004"
-DATE="Date: $(date)"
-
-read -r -d '' COMMENT << EOM
-* Fixed: removed sample barcodes from file names in Miseq file
-=======
 VER="v0.23.007"
 DATE="Date: $(date)"
 
 read -r -d '' COMMENT << EOM
 * Fixed: duplicate match bug
->>>>>>> 82bc3964
 EOM
 
 mv changelog.txt changelog_old.txt
