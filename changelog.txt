--- conflicted
+++ resolved
@@ -1,321 +1,318 @@
-<<<<<<< HEAD
-=======
-v0.23.007
-Date: Thu Nov 16 06:08:09 AEDT 2023
-* Fixed: duplicate match bug
-
-v0.23.006
-Date: Fri Nov 10 10:06:20 AEDT 2023
-* Fixed: ngsmatch now robust to corrupt gzip FASTQ files
-
-v0.23.005
-Date: Fri Nov  3 14:12:31 AEDT 2023
-* Fixed: many innocuous bugs in inexact matching sequence assignment.
-
->>>>>>> 82bc3964
-v0.23.004
-Date: Mon Oct 30 13:32:24 AEDT 2023
-* Fixed: removed sample barcodes from file names in Miseq file
-
-v0.23.003
-Date: Mon Oct 30 10:04:19 AEDT 2023
-* Fixed: bug in replacing R1 in fastqs (again)
-
-v0.23.002
-Date: Fri Oct 27 14:28:33 AEDT 2023
-* Fixed: bug in replacing R1 in fastqs
-
-v0.23.001
-Date: Wed Oct 25 12:31:20 AEDT 2023
-* Fixed: bug in parsing of aligner output
-* Fixed: process handling
-* Fixed: launch and match progress display
-* Fixed: integration with browser
-
-v0.23.000
-Date: Mon Oct 16 12:58:21 AEDT 2023
-* Fixed: clear old reference sequence entries on loading new references
-* Fixed: sets html encoding for Windows plate viewer
-* New: rewrite of matching code for correctness and speed
-* TODO: one bug in matching code, likely of inexact matches
-
-v0.22.000
-Date: Thu Sep 28 7:39:12 AEST 2023
-* Changed: Separating taq/water plates based on PCR stage 
-* Fixed: Plate viewer - commented out the setContainerHeight function for now to get it working
-* Fixed: 2 bugs in plate delete widget
-* Fixed Rodentity upload bug due to new Python version
-* Changed: Removed menu bar and white-space from top of page
-* Changed: Removed reference sequences from info tabs
-
-v0.21.031
-Date: Wed Sep 13 17:51:11 AEST 2023
-* Changed: Reset matching parameters
-* Changed: fixed streamlit version to 1.26
-
-v0.21.030
-Date: Fri Sep  8 06:07:34 AEST 2023
-* Changed: proportion of counts is now relative to exact matches of target alleles
-
-v0.21.030
-Date: Fri Sep  8 06:01:18 AEST 2023
-* Changed: proportion of counts is now relative to exact matches of target alleles
-
-v0.21.029
-Date: Thu Aug  3 08:54:51 AEST 2023
-* Fixed: pinned biopython v1.81 and fixed alignment code
-
-v0.21.029
-Date: Thu Aug  3 08:39:42 AEST 2023
-* Fixed: pinned biopython v1.81 and fixed alignment code
-
-v0.21.029
-Date: Thu Aug  3 08:34:25 AEST 2023
-* Fixed: pinned biopython v1.81 and fixed alignment code
-
-v0.21.028
-Date: Mon Jul 24 09:17:42 AEST 2023
-* Fixed: matching code, including primer matching, caching and more.
-
-v0.21.028
-Date: Mon Jul 24 09:17:06 AEST 2023
-* Fixed: matching code, including primer matching, caching and more.
-
-v0.21.027
-Date: Tue Jun 20 12:58:05 AEST 2023
-* Fixed: column name change in Stage files now updated in ngsmatch.py
-* Fixed: streamlit config was displaying docstrings
-* New: consumables display
-
-v0.21.026
-Date: Fri Jun  2 09:14:59 AEST 2023
-* Changed: various warnings improvements
-* Changed: plate view giving inconsistent results across computers
-
-v0.21.025
-Date: Fri Jun  2 07:34:13 AEST 2023
-* Fixed: mistake in previous picklist column fix
-* Fixed: sampleName and clientName columns were empty in Stage files
-
-v0.21.024
-Date: Fri Jun  2 07:00:33 AEST 2023
-* Fixed: incorrect columns in PCR2 taqwater picklist
-* Improved: reduced fragile code in picklist generation
-
-v0.21.023
-Date: Tue May 16 13:36:57 AEST 2023
-* Fixed: last change did not save
-
-v0.21.022
-Date: Tue May 16 13:33:21 AEST 2023
-* Fixed: path for primer-svy.csv
-
-v0.21.021
-Date: Tue May 16 13:11:53 AEST 2023
-* Fixed: transfer volumes saving as numpy format
-
-v0.21.020
-Date: Tue May 16 11:04:49 AEST 2023
-* Fixed: pcrplate and pcrwell should be pcrPlate and pcrWell respectively
-
-v0.21.019
-Date: Mon May 15 10:21:56 AEST 2023
-* Requires Streamlit v1.22
-
-v0.21.018
-Date: Mon May 15 10:21:16 AEST 2023
-* Changed: can now edit all liquid transfer volumes
-
-v0.21.017
-Date: Mon May 15 10:02:36 AEST 2023
-* Changed: Partial rebuild of PCR1 picklist generation
-* Fixed: correct display of primer information
-* various UI changes
-
-v0.21.016
-Date: Fri Apr 28 08:18:59 AEST 2023
-* Fixed: assay and assayFamily order swap
-* Changed: removed assayFamilies as a recorded part of an experiment entry
-* Not fixed: commas in alleleKey still breaking
-* Bug: used well counter no longer working
-
-v0.21.015
-Date: Thu Apr 20 15:55:40 AEST 2023
-* CHANGED: enforced quoting to protect weird alleleSymbol names
-
-v0.21.014
-Date: Thu Apr 20 15:34:46 AEST 2023
-* New: customised liquid volumes (Gabi)
-
-v0.21.013
-Date: Thu Apr 20 15:18:42 AEST 2023
-* Fixed: missing assays that did not match primer names
-* Changed: assay-primer rather than primer-assay mapping
-
-v0.21.012
-Date: Mon Apr 17 08:54:43 AEST 2023
-* FIXED: Nimbus requires complete columns definied
-* CHANGED: primer-assay map is now 1-many
-* BREAKING: assay-primer map added to Experiment
-
-v0.21.011
-Date: Fri Apr 14 06:32:51 AEST 2023
-* FIXED: added missing clientName and sampleName columns to Stage and result files
-
-v0.21.010
-Date: Thu Mar 23 02:43:12 AEDT 2023
-* FIXED: Not deleting obsolete pending_steps
-* FIXED: Displaying obsolete pending files
-* CHANGED: All parsing of text files ignores non-ASCII characters
-
-v0.21.009
-Date: Fri Mar 17 15:26:01 AEDT 2023
-* CHANGED: Massive GUI changes and improvements
-* NEW: simplified pending uploads
-* NEW: runs all the way through
-* NEW: graphically stable under testing
-
-v0.21.008
-Date: Wed Mar  8 07:25:19 AEDT 2023
-* CHANGED: display viewer now controlled by checkbox
-* NEW: batch file for starting startup.py
-* NEW: first try at managing all uploads
-
-v0.21.007
-Date: Wed Jan 25 09:49:32 AEDT 2023
-* NEW: ngsmatch.py creates debug.log in run directory if using -d
-* FIXED: one too few parameters passed to process_well()
-* FIXED: corrected hard coded paths to bbmap components
-* CHANGED: improved debugging message handling
-
-v0.21.006
-Date: Fri Jan 20 09:11:12 AEDT 2023
-* NEW: Protection against non-ascii characters in reference sequence file
-* NEW: Added checks for open files
-* NEW: Increased reliability and reporting in matching code
-
-v0.21.005
-Date: Fri Jan 13 12:55:42 AEDT 2023
-* CHANGED: Disabled locking of experiments during testing 
-
-v0.21.004
-Date: Fri Jan 13 12:51:14 AEDT 2023
-* CHANGED: custom manifest samples are now always guarded c
-
-v0.21.003
-Date: Thu Jan 12 15:25:32 AEDT 2023
-* FIXED: skipping first line of Stage3 output. Confused about lack of header
-* FIXED: skipping some result outputs due to change of fields
-* CHANGED: Now opens results at the end of matching, so no empty files
-
-v0.21.002
-Date: Fri Jan  6 16:21:53 AEDT 2023
-* FIXED: removed the sampleNo field from FASTQ file names
-
-v0.21.001
-Date: Fri Jan  6 16:11:29 AEDT 2023
-* NEW: version tracking code and new startup code added
-
-v0.21.000
-Date: Fri Jan  6 15:53:47 AEDT 2023
-* New: strain, sex, alleleSymbol, alleleKey, assayKey supported throughout
-* Changed: sampleNo is now only listed at Stage3.csv to uniquely label each sequenced reaction well
-* Fixed: bug in launching of ngsmatch (whitespace)
-* New: nicer reporting of sequence variations, now using native Python library
-* Fixed: using correct referencing for Bio.Align.Alignment
-* New: counts,seqs matching the expected primer are now seqCount,seqName, and others are otherCount,otherName
-* New: Version controller and version management
-* New: --mincov and --minprop parameters for controlling the min coverage and min proportion of unique reads before alignment is skipped
-* Fixed: Result display is now working again with the modified results.csv file
-
-v0.20.005
-Date: Fri Dec 16 11:15:24 2022 +1100
-* Per-amplicon/per-well sample numbering
-
-v0.20.004
-Date: Fri Dec 16 11:00:07 2022 +1100
-* Fixed bug with Stage3 row definition being on the wrong line in the code
-
-v0.20.003
-Date: Fri Dec 9 12:56:02 2022 +1100
-* Update of visual elements
-* No locking for reference sequence upload
-
-v0.20.002
-Date: Fri Dec 9 12:47:25 2022 +1100
-* Amplicon plate capability included
-* Sample numbering set at indexing stage (stage3)
-* Fixed assay filtering for NGS/Custom
-
-v0.20.001
-Date: Wed Dec 7 13:37:20 2022 +1100
-* New checks for readiness in uploading sequence files, or running allele calling
-* New GUI form for allele calling
-* Many extra log and GUI messages for clarity
-* New version numbering to better reflect protracted development and the move to automating change tracking
-* Version tagging introduced
-
-v0.16
-* Initial plan was to allow custom workflows to be added to a mouse pipeline run
-* Now is a complete reworking into an online "application"
-* Replace multiple pipeline pages with a single "Dashboard" interface, with expanding/collapsing sections
-* Never leave the main screen - everything is displayed
-* Incorporates CSS and Javascript for the first time to allow dynamic browser features
-* Refreshes screen on each change
-* Select a "run" folder
-* Compose an "inventory" of samples and plates
-* Plan and track the whole "experiment"
-* Keep a "run log" which allows complete re-running of an experiment
-* There are no longer any "standard" primer plates - all primer plates are built for purpose, after the Nimbus stage concludes
-* Requirements file added for dependencies
-
-v0.15
-* Initial attempt to support Musterer mice in custom manifests (running on the mouse pipeline)
-* Incomplete due to changes planned for version 0.16
-* New error handling/reporting code throughout
-
-v0.14
-* Replaced primercheck.py with validate_assays.py - Only checks against the assay list 
-  (not primer plate), and generates list of required primers
-* Additional protection aganst unguarded Nimbus output barcodes (creates guarded Echo_COC files)
-* Creates guarded copy of custom manifest if it isn't already guarded
-* Much improved analysis interface
-* Caches moved to run folder
-
-v0.13
-* New analysis (stage 3) interface for running ngsmatch.py and gt_mice.py
-* barcode protection for Musterer mnnnm, Rodentity MnnnM, custom cnnnc, plate pnnnp
-* Separate out file interfaces to improve code maintainability
-* Eliminate excess white-space/empty rows in files as an issue?
-
-v0.12
-* Separated Tm1a,b,c,d into their own cases for genotyping - genotyping *works*
-* Removed --fast option from ngsmatch.py
-* i7i5 barcodes now applied in rotating fashion (like primer pairs) in echo.py
-* Sanity checking incorporated
-
-v0.11
-* Much improved genotyping code
-* Hard coded Stage3.bat to run custom pipeline matching
-* ngsmatch can now work with custom assay inputs
-
-v0.10
-* Added per-mouse genotyping report (much more human readable)
-* Replaced genotyping algorithm to simplify and clean up process - needs another reboot sadly
-* Bug fixes in lab pipeline to remove white spaces from names and empty rows from CSV files
-* Improved matching performance by 1000x (9x algorithm, 8x multiprocessing, 15x caching)
-
-v0.9
-* Sequence to target matching now matches against all potential target sequences
-* Inexact matching has been fixed
-* The matching stage is now significantly slower than before
-* Sequences with low coverage are reported as "other"
-* Per-well "calling" has been removed as unnecessary
-* Absence of single outcome assays (e.g. CRE) now results in a NEG genotype rather than a failure to report 
-
-v0.8
-* Extensive UI improvements to clearly delineate mouse runs from custom runs
-* Run folders are generated and/or require mouse_ or custom_ to be prefixed - this will help keep the main project clean after being in use a long time
-* Multiple taq/water plates are now used if one is insufficient
-* Plate dead volumes have been increased to 50 and 700 nl for 384 and 6 well plates respectively
-* Numerous code changes to improve modularity
+v0.23.007
+Date: Thu Nov 16 06:08:09 AEDT 2023
+* Fixed: duplicate match bug
+
+v0.23.006
+Date: Fri Nov 10 10:06:20 AEDT 2023
+* Fixed: ngsmatch now robust to corrupt gzip FASTQ files
+
+v0.23.005
+Date: Fri Nov  3 14:12:31 AEDT 2023
+* Fixed: many innocuous bugs in inexact matching sequence assignment.
+
+v0.23.004
+Date: Mon Oct 30 13:32:24 AEDT 2023
+* Fixed: removed sample barcodes from file names in Miseq file
+
+v0.23.003
+Date: Mon Oct 30 10:04:19 AEDT 2023
+* Fixed: bug in replacing R1 in fastqs (again)
+
+v0.23.002
+Date: Fri Oct 27 14:28:33 AEDT 2023
+* Fixed: bug in replacing R1 in fastqs
+
+v0.23.001
+Date: Wed Oct 25 12:31:20 AEDT 2023
+* Fixed: bug in parsing of aligner output
+* Fixed: process handling
+* Fixed: launch and match progress display
+* Fixed: integration with browser
+
+v0.23.000
+Date: Mon Oct 16 12:58:21 AEDT 2023
+* Fixed: clear old reference sequence entries on loading new references
+* Fixed: sets html encoding for Windows plate viewer
+* New: rewrite of matching code for correctness and speed
+* TODO: one bug in matching code, likely of inexact matches
+
+v0.22.000
+Date: Thu Sep 28 7:39:12 AEST 2023
+* Changed: Separating taq/water plates based on PCR stage 
+* Fixed: Plate viewer - commented out the setContainerHeight function for now to get it working
+* Fixed: 2 bugs in plate delete widget
+* Fixed Rodentity upload bug due to new Python version
+* Changed: Removed menu bar and white-space from top of page
+* Changed: Removed reference sequences from info tabs
+
+v0.21.031
+Date: Wed Sep 13 17:51:11 AEST 2023
+* Changed: Reset matching parameters
+* Changed: fixed streamlit version to 1.26
+
+v0.21.030
+Date: Fri Sep  8 06:07:34 AEST 2023
+* Changed: proportion of counts is now relative to exact matches of target alleles
+
+v0.21.030
+Date: Fri Sep  8 06:01:18 AEST 2023
+* Changed: proportion of counts is now relative to exact matches of target alleles
+
+v0.21.029
+Date: Thu Aug  3 08:54:51 AEST 2023
+* Fixed: pinned biopython v1.81 and fixed alignment code
+
+v0.21.029
+Date: Thu Aug  3 08:39:42 AEST 2023
+* Fixed: pinned biopython v1.81 and fixed alignment code
+
+v0.21.029
+Date: Thu Aug  3 08:34:25 AEST 2023
+* Fixed: pinned biopython v1.81 and fixed alignment code
+
+v0.21.028
+Date: Mon Jul 24 09:17:42 AEST 2023
+* Fixed: matching code, including primer matching, caching and more.
+
+v0.21.028
+Date: Mon Jul 24 09:17:06 AEST 2023
+* Fixed: matching code, including primer matching, caching and more.
+
+v0.21.027
+Date: Tue Jun 20 12:58:05 AEST 2023
+* Fixed: column name change in Stage files now updated in ngsmatch.py
+* Fixed: streamlit config was displaying docstrings
+* New: consumables display
+
+v0.21.026
+Date: Fri Jun  2 09:14:59 AEST 2023
+* Changed: various warnings improvements
+* Changed: plate view giving inconsistent results across computers
+
+v0.21.025
+Date: Fri Jun  2 07:34:13 AEST 2023
+* Fixed: mistake in previous picklist column fix
+* Fixed: sampleName and clientName columns were empty in Stage files
+
+v0.21.024
+Date: Fri Jun  2 07:00:33 AEST 2023
+* Fixed: incorrect columns in PCR2 taqwater picklist
+* Improved: reduced fragile code in picklist generation
+
+v0.21.023
+Date: Tue May 16 13:36:57 AEST 2023
+* Fixed: last change did not save
+
+v0.21.022
+Date: Tue May 16 13:33:21 AEST 2023
+* Fixed: path for primer-svy.csv
+
+v0.21.021
+Date: Tue May 16 13:11:53 AEST 2023
+* Fixed: transfer volumes saving as numpy format
+
+v0.21.020
+Date: Tue May 16 11:04:49 AEST 2023
+* Fixed: pcrplate and pcrwell should be pcrPlate and pcrWell respectively
+
+v0.21.019
+Date: Mon May 15 10:21:56 AEST 2023
+* Requires Streamlit v1.22
+
+v0.21.018
+Date: Mon May 15 10:21:16 AEST 2023
+* Changed: can now edit all liquid transfer volumes
+
+v0.21.017
+Date: Mon May 15 10:02:36 AEST 2023
+* Changed: Partial rebuild of PCR1 picklist generation
+* Fixed: correct display of primer information
+* various UI changes
+
+v0.21.016
+Date: Fri Apr 28 08:18:59 AEST 2023
+* Fixed: assay and assayFamily order swap
+* Changed: removed assayFamilies as a recorded part of an experiment entry
+* Not fixed: commas in alleleKey still breaking
+* Bug: used well counter no longer working
+
+v0.21.015
+Date: Thu Apr 20 15:55:40 AEST 2023
+* CHANGED: enforced quoting to protect weird alleleSymbol names
+
+v0.21.014
+Date: Thu Apr 20 15:34:46 AEST 2023
+* New: customised liquid volumes (Gabi)
+
+v0.21.013
+Date: Thu Apr 20 15:18:42 AEST 2023
+* Fixed: missing assays that did not match primer names
+* Changed: assay-primer rather than primer-assay mapping
+
+v0.21.012
+Date: Mon Apr 17 08:54:43 AEST 2023
+* FIXED: Nimbus requires complete columns definied
+* CHANGED: primer-assay map is now 1-many
+* BREAKING: assay-primer map added to Experiment
+
+v0.21.011
+Date: Fri Apr 14 06:32:51 AEST 2023
+* FIXED: added missing clientName and sampleName columns to Stage and result files
+
+v0.21.010
+Date: Thu Mar 23 02:43:12 AEDT 2023
+* FIXED: Not deleting obsolete pending_steps
+* FIXED: Displaying obsolete pending files
+* CHANGED: All parsing of text files ignores non-ASCII characters
+
+v0.21.009
+Date: Fri Mar 17 15:26:01 AEDT 2023
+* CHANGED: Massive GUI changes and improvements
+* NEW: simplified pending uploads
+* NEW: runs all the way through
+* NEW: graphically stable under testing
+
+v0.21.008
+Date: Wed Mar  8 07:25:19 AEDT 2023
+* CHANGED: display viewer now controlled by checkbox
+* NEW: batch file for starting startup.py
+* NEW: first try at managing all uploads
+
+v0.21.007
+Date: Wed Jan 25 09:49:32 AEDT 2023
+* NEW: ngsmatch.py creates debug.log in run directory if using -d
+* FIXED: one too few parameters passed to process_well()
+* FIXED: corrected hard coded paths to bbmap components
+* CHANGED: improved debugging message handling
+
+v0.21.006
+Date: Fri Jan 20 09:11:12 AEDT 2023
+* NEW: Protection against non-ascii characters in reference sequence file
+* NEW: Added checks for open files
+* NEW: Increased reliability and reporting in matching code
+
+v0.21.005
+Date: Fri Jan 13 12:55:42 AEDT 2023
+* CHANGED: Disabled locking of experiments during testing 
+
+v0.21.004
+Date: Fri Jan 13 12:51:14 AEDT 2023
+* CHANGED: custom manifest samples are now always guarded c
+
+v0.21.003
+Date: Thu Jan 12 15:25:32 AEDT 2023
+* FIXED: skipping first line of Stage3 output. Confused about lack of header
+* FIXED: skipping some result outputs due to change of fields
+* CHANGED: Now opens results at the end of matching, so no empty files
+
+v0.21.002
+Date: Fri Jan  6 16:21:53 AEDT 2023
+* FIXED: removed the sampleNo field from FASTQ file names
+
+v0.21.001
+Date: Fri Jan  6 16:11:29 AEDT 2023
+* NEW: version tracking code and new startup code added
+
+v0.21.000
+Date: Fri Jan  6 15:53:47 AEDT 2023
+* New: strain, sex, alleleSymbol, alleleKey, assayKey supported throughout
+* Changed: sampleNo is now only listed at Stage3.csv to uniquely label each sequenced reaction well
+* Fixed: bug in launching of ngsmatch (whitespace)
+* New: nicer reporting of sequence variations, now using native Python library
+* Fixed: using correct referencing for Bio.Align.Alignment
+* New: counts,seqs matching the expected primer are now seqCount,seqName, and others are otherCount,otherName
+* New: Version controller and version management
+* New: --mincov and --minprop parameters for controlling the min coverage and min proportion of unique reads before alignment is skipped
+* Fixed: Result display is now working again with the modified results.csv file
+
+v0.20.005
+Date: Fri Dec 16 11:15:24 2022 +1100
+* Per-amplicon/per-well sample numbering
+
+v0.20.004
+Date: Fri Dec 16 11:00:07 2022 +1100
+* Fixed bug with Stage3 row definition being on the wrong line in the code
+
+v0.20.003
+Date: Fri Dec 9 12:56:02 2022 +1100
+* Update of visual elements
+* No locking for reference sequence upload
+
+v0.20.002
+Date: Fri Dec 9 12:47:25 2022 +1100
+* Amplicon plate capability included
+* Sample numbering set at indexing stage (stage3)
+* Fixed assay filtering for NGS/Custom
+
+v0.20.001
+Date: Wed Dec 7 13:37:20 2022 +1100
+* New checks for readiness in uploading sequence files, or running allele calling
+* New GUI form for allele calling
+* Many extra log and GUI messages for clarity
+* New version numbering to better reflect protracted development and the move to automating change tracking
+* Version tagging introduced
+
+v0.16
+* Initial plan was to allow custom workflows to be added to a mouse pipeline run
+* Now is a complete reworking into an online "application"
+* Replace multiple pipeline pages with a single "Dashboard" interface, with expanding/collapsing sections
+* Never leave the main screen - everything is displayed
+* Incorporates CSS and Javascript for the first time to allow dynamic browser features
+* Refreshes screen on each change
+* Select a "run" folder
+* Compose an "inventory" of samples and plates
+* Plan and track the whole "experiment"
+* Keep a "run log" which allows complete re-running of an experiment
+* There are no longer any "standard" primer plates - all primer plates are built for purpose, after the Nimbus stage concludes
+* Requirements file added for dependencies
+
+v0.15
+* Initial attempt to support Musterer mice in custom manifests (running on the mouse pipeline)
+* Incomplete due to changes planned for version 0.16
+* New error handling/reporting code throughout
+
+v0.14
+* Replaced primercheck.py with validate_assays.py - Only checks against the assay list 
+  (not primer plate), and generates list of required primers
+* Additional protection aganst unguarded Nimbus output barcodes (creates guarded Echo_COC files)
+* Creates guarded copy of custom manifest if it isn't already guarded
+* Much improved analysis interface
+* Caches moved to run folder
+
+v0.13
+* New analysis (stage 3) interface for running ngsmatch.py and gt_mice.py
+* barcode protection for Musterer mnnnm, Rodentity MnnnM, custom cnnnc, plate pnnnp
+* Separate out file interfaces to improve code maintainability
+* Eliminate excess white-space/empty rows in files as an issue?
+
+v0.12
+* Separated Tm1a,b,c,d into their own cases for genotyping - genotyping *works*
+* Removed --fast option from ngsmatch.py
+* i7i5 barcodes now applied in rotating fashion (like primer pairs) in echo.py
+* Sanity checking incorporated
+
+v0.11
+* Much improved genotyping code
+* Hard coded Stage3.bat to run custom pipeline matching
+* ngsmatch can now work with custom assay inputs
+
+v0.10
+* Added per-mouse genotyping report (much more human readable)
+* Replaced genotyping algorithm to simplify and clean up process - needs another reboot sadly
+* Bug fixes in lab pipeline to remove white spaces from names and empty rows from CSV files
+* Improved matching performance by 1000x (9x algorithm, 8x multiprocessing, 15x caching)
+
+v0.9
+* Sequence to target matching now matches against all potential target sequences
+* Inexact matching has been fixed
+* The matching stage is now significantly slower than before
+* Sequences with low coverage are reported as "other"
+* Per-well "calling" has been removed as unnecessary
+* Absence of single outcome assays (e.g. CRE) now results in a NEG genotype rather than a failure to report 
+
+v0.8
+* Extensive UI improvements to clearly delineate mouse runs from custom runs
+* Run folders are generated and/or require mouse_ or custom_ to be prefixed - this will help keep the main project clean after being in use a long time
+* Multiple taq/water plates are now used if one is insufficient
+* Plate dead volumes have been increased to 50 and 700 nl for 384 and 6 well plates respectively
+* Numerous code changes to improve modularity